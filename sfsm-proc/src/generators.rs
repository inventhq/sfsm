use quote::{quote, ToTokens};
use crate::types::{Machine, State, Messages, StateMessage, MessageDir};


pub struct StateMachineToTokens<'a> {
    machine: &'a Machine,
}

impl<'a> StateMachineToTokens<'a> {
    pub fn new(machine: &'a Machine) -> Self {
        Self {
            machine,
        }
    }
}

impl ToTokens for StateMachineToTokens<'_> {
    fn to_tokens(&self, tokens: &mut proc_macro2::TokenStream) {
        let sfsm_name = &self.machine.name;
        let enum_name = &self.machine.enum_name;
        let init_state = &self.machine.init;
        let init_state_entry = &self.machine.init.enum_name;
        let attribute = &self.machine.attributes;
        let vis = &self.machine.visibility;

        let states: Vec<StateToTokens> = (&self.machine.states).into_iter().map(|state| {
            StateToTokens::new(self.machine, state)
        }).collect();

        let state_entries: Vec<StateEntriesToTokens> = (&self.machine.states).into_iter().map(|state| {
            StateEntriesToTokens::new(state)
        }).collect();

        let exits: Vec<StopToTokens> = (&self.machine.states).into_iter().map(|state| {
            return StopToTokens::new(self.machine, state);
        }).collect();

        let is_states: Vec<IsStateToTokens> = (&self.machine.states).into_iter().map(|state| {
            return IsStateToTokens::new(self.machine, state);
        }).collect();

        let token_steam = proc_macro2::TokenStream::from(quote! {
            use sfsm::*;

<<<<<<< HEAD
            use sfsm::IsState;
            use sfsm::SfsmError;

=======
>>>>>>> ce67c66d
            #(#attribute)*
            #vis enum #enum_name {
                #(#state_entries)*
            }

            #(#attribute)*
            #vis struct #sfsm_name {
                states: #enum_name,
                do_entry: bool,
            }

            impl __private::Machine for #sfsm_name {}

            impl #sfsm_name {
                pub fn new(data: #init_state) -> Self {
                    Self {
                        states: #enum_name::#init_state_entry(
                            Some(data)
                        ),
                        do_entry: true
                    }
                }

                pub fn step(&mut self) -> Result<(), SfsmError> {
                    use #enum_name::*;
                    let ref mut e = self.states;
                    *e = match *e {
                        #( #states, )*
                    };
                    Ok(())
                }

                pub fn peek_state(&self) -> &#enum_name {
                   return &self.states;
                }

                pub fn stop(mut self) -> Result<#enum_name, SfsmError> {
                    match self.states {
                        # ( #exits )*,
                    }
                }
            }

            // Implement the is_state checks
            #(#is_states)*
        });

        tokens.extend(token_steam);
    }
}

struct StopToTokens<'a> {
    machine: &'a Machine,
    state: &'a State,
}

impl<'a> StopToTokens<'a> {
    pub fn new(machine: &'a Machine, state: &'a State) -> Self {
        Self {
            machine,
            state
        }
    }
}

impl ToTokens for StopToTokens<'_> {
    fn to_tokens(&self, tokens: &mut proc_macro2::TokenStream) {
        let state_entry = &self.state.enum_name;
        let enum_name = &self.machine.enum_name;
        let exit_transitions = ExitTransitionToTokens::new(&self.state.transits);
        let token_steam = proc_macro2::TokenStream::from(quote! {
            #enum_name::#state_entry(ref mut state_option) => {
                let mut state = state_option.take().ok_or(SfsmError::Internal)?;
                State::exit(&mut state);
                #exit_transitions
                Ok(#enum_name::#state_entry(Some(state)))
            }
        });

        tokens.extend(token_steam);

    }
}

struct IsStateToTokens<'a> {
    machine: &'a Machine,
    state: &'a State,
}

impl<'a> IsStateToTokens<'a> {
    pub fn new(machine: &'a Machine, state: &'a State) -> Self {
        Self {
            machine,
            state
        }
    }
}

impl ToTokens for IsStateToTokens<'_> {
    fn to_tokens(&self, tokens: &mut proc_macro2::TokenStream) {
        let state_entry = &self.state.enum_name;
        let state = &self.state;
        let enum_name = &self.machine.enum_name;
        let sfsm_name = &self.machine.name;
        let token_steam = proc_macro2::TokenStream::from(quote! {
            impl IsState<#state> for #sfsm_name {
                fn is_state(&self) -> bool {
                    return match self.states {
                        #enum_name::#state_entry(_) => {
                            true
                        }
                        _ => false
                    }
                }
            }

        });

        tokens.extend(token_steam);

    }
}

struct StateEntriesToTokens<'a> {
    state: &'a State,
}

impl<'a> StateEntriesToTokens<'a> {
    pub fn new(state: &'a State) -> Self {
        Self {
            state
        }
    }
}

impl ToTokens for StateEntriesToTokens<'_> {
    fn to_tokens(&self, tokens: &mut proc_macro2::TokenStream) {
        let state_enum_name = &self.state.enum_name;
        let state = self.state;
        let token_steam = proc_macro2::TokenStream::from(quote! {
            #state_enum_name(Option<#state>),
        });

        tokens.extend(token_steam);
    }
}

struct StateToTokens<'a> {
    machine: &'a Machine,
    state: &'a State,
}

impl<'a> StateToTokens<'a> {
    pub fn new(machine: &'a Machine, state: &'a State) -> Self {
        Self {
            machine,
            state
        }
    }
}

impl<'a> ToTokens for StateToTokens<'a> {
    fn to_tokens(&self, tokens: &mut proc_macro2::TokenStream) {
        let enum_name = &self.machine.enum_name;
        let state_entry = &self.state.enum_name;
        let state_transits = &self.state.transits;
        let transition_checks: Vec<TransitionToTokens> = (&self.state.transits).into_iter().map(|trans| {
            TransitionToTokens::new(self.machine, self.state, trans)
        }).collect();

        let token_steam = proc_macro2::TokenStream::from(quote! {
                #enum_name::#state_entry(ref mut state_option) => {
                    let mut state = state_option.take().unwrap();

                    if self.do_entry {
                        State::entry(&mut state);
                        #( Transition::<#state_transits>::entry(&mut state); )*
                        self.do_entry = false;
                    }

                    State::execute(&mut state);
                    #( Transition::<#state_transits>::execute(&mut state); )*
                    #( #transition_checks )*
                    {
                        #enum_name::#state_entry(Some(state))
                    }
                }
        });

        tokens.extend(token_steam);
    }
}

impl ToTokens for State {
    fn to_tokens(&self, tokens: &mut proc_macro2::TokenStream) {
        let name = &self.name;
        let generics = &self.generics;
        let token_steam = proc_macro2::TokenStream::from(quote! {
            #name#generics
        });

        tokens.extend(token_steam);
    }
}

struct TransitionToTokens<'a> {
    machine: &'a Machine,
    state: &'a State,
    target: &'a State
}

impl<'a> TransitionToTokens<'a> {
    pub fn new(machine: &'a Machine, state: &'a State, target: &'a State) -> Self {
        Self {
            machine,
            state,
            target
        }
    }
}

impl ToTokens for TransitionToTokens<'_> {
    fn to_tokens(&self, tokens: &mut proc_macro2::TokenStream) {

        let target_state = self.target;
        let target_state_entry = &self.target.enum_name;
        let enum_name = &self.machine.enum_name;
        let exit_transitions = ExitTransitionToTokens::new(&self.state.transits);
        let token_steam = proc_macro2::TokenStream::from(quote! {
            if Transition::<#target_state>::guard(&state) == TransitGuard::Transit {

                State::exit(&mut state);

                #exit_transitions

                let mut next_state: #target_state = state.into();

                self.do_entry = true;
                #enum_name::#target_state_entry(Some(next_state))
            } else
        });

        tokens.extend(token_steam);
    }
}

struct ExitTransitionToTokens<'a> {
    transits: &'a Vec<State>,
}

impl<'a> ExitTransitionToTokens<'a> {
    pub fn new(transits: &'a Vec<State>) -> Self {
        Self {
            transits,
        }
    }
}

impl ToTokens for ExitTransitionToTokens<'_> {
    fn to_tokens(&self, tokens: &mut proc_macro2::TokenStream) {
        let transits = self.transits;
        let token_steam = proc_macro2::TokenStream::from(quote! {
            #( Transition::<#transits>::exit(&mut state); )*
        });
        tokens.extend(token_steam);
    }
}


struct StateMessageToTokens<'a> {
    state_message: &'a StateMessage,
    messages: &'a Messages,
}

impl<'a> StateMessageToTokens<'a> {
    pub fn new(state_message: &'a StateMessage, messages: &'a Messages) -> Self {
        Self {
            state_message,
            messages,
        }
    }
}

impl ToTokens for StateMessageToTokens<'_> {
    fn to_tokens(&self, tokens: &mut proc_macro2::TokenStream) {
        let message_dir = &self.state_message.message;
        let enum_entry = &self.state_message.state.enum_name;
        let state = &self.state_message.state;
        let enum_name = &self.messages.enum_name;
        let sfsm_name = &self.messages.name;

        let token_steam = match message_dir {
            MessageDir::Push(message) => {
                let message_name = &message.name;
                let message_args = &message.generics;
                proc_macro2::TokenStream::from(quote! {
                    impl PushMessage<#state, #message_name#message_args> for #sfsm_name {
                        fn push_message(&mut self, message: #message_name#message_args) -> Result<(), MessageError<#message_name#message_args>> {
                            match self.states {
                                #enum_name::#enum_entry(ref mut state_option) => {
                                    if let Some(ref mut state) = state_option {
                                        state.receive_message(message);
                                        return Ok(())
                                    }
                                }
                                _ => {
                                    // Do nothing, this will return and error at the end of the function
                                }
                            }
                            return Err(MessageError::StateIsNotActive(message));
                        }
                    }
                })
            }
            MessageDir::Poll(message) => {
                let message_name = &message.name;
                let message_args = &message.generics;
                proc_macro2::TokenStream::from(quote! {
                    impl PollMessage<#state, #message_name#message_args> for #sfsm_name {
                        fn poll_message(&mut self) -> Result<Option<#message_name#message_args>, MessageError<()>> {
                            match self.states {
                                #enum_name::#enum_entry(ref mut state_option) => {
                                    if let Some(ref mut state) = state_option {
                                        let message = state.return_message();
                                        return Ok(message)
                                    }
                                }
                                _ => {
                                    // Do nothing, this will return and error at the end of the function
                                }
                            }
                            return Err(MessageError::StateIsNotActive(()));
                        }
                    }
                })
            }
        };

        tokens.extend(token_steam);
    }
}

pub struct MessagesToTokens<'a> {
    messages: &'a Messages,
}

impl<'a> MessagesToTokens<'a> {
    pub fn new(messages: &'a Messages) -> Self {
        Self {
            messages,
        }
    }
}

impl ToTokens for MessagesToTokens<'_> {
    fn to_tokens(&self, tokens: &mut proc_macro2::TokenStream) {
        let messages = &self.messages.messages;

        let messages_to_tokens: Vec<StateMessageToTokens> = messages.into_iter().map(|message| {
            StateMessageToTokens::new(message, self.messages)
        }).collect();

        let token_steam = proc_macro2::TokenStream::from(quote! {
            #(#messages_to_tokens)*
        });

        tokens.extend(token_steam);
    }
}<|MERGE_RESOLUTION|>--- conflicted
+++ resolved
@@ -42,12 +42,6 @@
         let token_steam = proc_macro2::TokenStream::from(quote! {
             use sfsm::*;
 
-<<<<<<< HEAD
-            use sfsm::IsState;
-            use sfsm::SfsmError;
-
-=======
->>>>>>> ce67c66d
             #(#attribute)*
             #vis enum #enum_name {
                 #(#state_entries)*
