[package]
name = "sfsm"
<<<<<<< HEAD
version = "0.4.0"
=======
version = "0.4.1"
>>>>>>> afd58d29
authors = ["Samuel Schuepbach <schuepbs@gmail.com>"]
edition = "2018"
license = "MIT"
readme = "README.md"
keywords = ["static", "state-machine", "no_std", "embedded"]
repository = "https://gitlab.com/sfsm/sfsm"
description = "Generate static state machines"

[workspace]
members = ["sfsm-base", "sfsm-proc"]

[dependencies]
<<<<<<< HEAD
sfsm-proc = {path = "sfsm-proc", version = "0.4.0", default-features = false}
sfsm-base = {path = "sfsm-base", version = "0.4.0"}
=======
sfsm-proc = {path = "sfsm-proc", version = "0.4.1", default-features = false}
sfsm-base = {path = "sfsm-base", version = "0.4.1"}
>>>>>>> afd58d29

[features]
trace = ["sfsm-proc/trace"]
trace-steps = ["sfsm-proc/trace-steps"]
trace-messages = ["sfsm-proc/trace-messages"]

[[example]]
name = "tracing"
required-features = ["trace"]<|MERGE_RESOLUTION|>--- conflicted
+++ resolved
@@ -1,10 +1,6 @@
 [package]
 name = "sfsm"
-<<<<<<< HEAD
-version = "0.4.0"
-=======
 version = "0.4.1"
->>>>>>> afd58d29
 authors = ["Samuel Schuepbach <schuepbs@gmail.com>"]
 edition = "2018"
 license = "MIT"
@@ -17,13 +13,8 @@
 members = ["sfsm-base", "sfsm-proc"]
 
 [dependencies]
-<<<<<<< HEAD
-sfsm-proc = {path = "sfsm-proc", version = "0.4.0", default-features = false}
-sfsm-base = {path = "sfsm-base", version = "0.4.0"}
-=======
 sfsm-proc = {path = "sfsm-proc", version = "0.4.1", default-features = false}
 sfsm-base = {path = "sfsm-base", version = "0.4.1"}
->>>>>>> afd58d29
 
 [features]
 trace = ["sfsm-proc/trace"]
